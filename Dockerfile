FROM ubuntu:focal

MAINTAINER Luis Héctor Chávez <lhchavez@omegaup.com>

RUN ln -snf /usr/share/zoneinfo/Etc/UTC /etc/localtime && \
     echo Etc/UTC > /etc/timezone && \
    apt-get update -y && \
    DEBIAN_FRONTEND=noninteractive apt-get install -y --no-install-recommends \
        clang-format \
        curl \
        git \
        locales \
        php-pear \
        php7.4-cli \
        php7.4-json \
        php7.4-mbstring \
        php7.4-xml \
        php7.4-zip \
        python3-pip \
        python3-setuptools \
        python3-six \
        unzip && \
    rm -rf /var/lib/apt/lists/* && \
    /usr/sbin/locale-gen en_US.UTF-8 && \
    /usr/sbin/update-locale LANG=en_US.UTF-8

# Python support.
RUN python3 -m pip install --upgrade pip && \
    python3 -m pip install \
        pylint==2.5.3 \
        pycodestyle==2.6.0 \
        Jinja2==2.11.2 \
        pyparsing==2.4.7 \
        mypy==0.770 \
        pika-stubs==0.1.3 \
        pytest-stub==1.1.0 && \
    mkdir -p /.pylint.d && chown 1000:1000 /.pylint.d

# JavaScript support.
<<<<<<< HEAD
RUN git clone https://github.com/creationix/nvm.git /nvm --branch=v0.38.0
=======
RUN git clone https://github.com/creationix/nvm.git /nvm --branch=v0.38.0 && \
>>>>>>> b360c4c7
    (. /nvm/nvm.sh && nvm install v12.18.2 ; nvm use --delete-prefix v12.18.2)
ENV PATH="/usr/bin/versions/node/v12.18.2/bin:${PATH}"
RUN npm install -g yarn && \
    yarn global add \
        @typescript-eslint/eslint-plugin@4.28.1 \
        @typescript-eslint/parser@4.28.1 \
        eslint@7.30.0 \
        eslint_d@10.1.3 \
        eslint-config-prettier@8.3.0 \
        prettier-plugin-karel@1.0.2 \
        prettier@2.1.2 \
        stylelint-config-standard@21.0.0 \
        stylelint@13.12.0 \
        typescript@4.3.5

RUN useradd --uid 1000 --create-home ubuntu && \
    mkdir -p /.yarn /.cache && chown ubuntu:ubuntu /.yarn /.cache && \
    mkdir -p /src /hook_tools

# PHP support.
RUN curl --location \
        https://raw.githubusercontent.com/composer/getcomposer.org/76a7060ccb93902cd7576b67264ad91c8a2700e2/web/installer | \
      php -- --quiet --install-dir=/usr/bin --filename=composer
ENV PATH="/src/vendor/bin:/hook_tools/vendor/bin:${PATH}"

WORKDIR /src

ENV DOCKER=true
ENV LANG=en_US.UTF-8

ADD ./ /hook_tools
RUN (cd /hook_tools && composer install)

USER ubuntu
ENTRYPOINT ["/usr/bin/python3", "/hook_tools/lint.py"]<|MERGE_RESOLUTION|>--- conflicted
+++ resolved
@@ -37,11 +37,7 @@
     mkdir -p /.pylint.d && chown 1000:1000 /.pylint.d
 
 # JavaScript support.
-<<<<<<< HEAD
-RUN git clone https://github.com/creationix/nvm.git /nvm --branch=v0.38.0
-=======
 RUN git clone https://github.com/creationix/nvm.git /nvm --branch=v0.38.0 && \
->>>>>>> b360c4c7
     (. /nvm/nvm.sh && nvm install v12.18.2 ; nvm use --delete-prefix v12.18.2)
 ENV PATH="/usr/bin/versions/node/v12.18.2/bin:${PATH}"
 RUN npm install -g yarn && \
